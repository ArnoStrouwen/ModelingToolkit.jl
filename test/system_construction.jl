--- conflicted
+++ resolved
@@ -49,14 +49,9 @@
 function test_eqs(eqs1, eqs2)
     length(eqs1) == length(eqs2) || return false
     eq = true
-<<<<<<< HEAD
     for (eq1, eq2) in zip(eqs1, eqs2)
         lhs1, lhs2 = eq1.lhs, eq2.lhs
-=======
-    for i in eachindex(eqs1)
-        lhs1, lhs2 = eqs1[i].args[1], eqs2[i].args[1]
         typeof(lhs1) === typeof(lhs2) || return false
->>>>>>> 0097578c
         for f in fieldnames(typeof(lhs1))
             eq = eq & isequal(getfield(lhs1, f), getfield(lhs2, f))
         end
