--- conflicted
+++ resolved
@@ -165,13 +165,8 @@
     @test equations(connected) isa Vector{Equation}
     reduced_sys = structural_simplify(connected)
     ref_eqs = [
-<<<<<<< HEAD
                D(ol.x) ~ ol.a*ol.x + ol.b*ol.u
-               0 ~ -ol.u - (pc.k_P*(-ol.c*ol.x - (ol.d*ol.u)))
-=======
-               D(ol.x) ~ ol.a*ol.x + ol.b*pc.u_c
-               0 ~ pc.k_P*(ol.c*ol.x + ol.d*pc.u_c) - pc.u_c
->>>>>>> 963634b8
+               0 ~ pc.k_P*(ol.c*ol.x + ol.d*ol.u) - ol.u
               ]
     @test ref_eqs == equations(reduced_sys)
 end
